module internal Fantomas.TokenParser

open System.Text.RegularExpressions
open FSharp.Compiler.AbstractIL.Internal.Library
open System
open System.Text
open FSharp.Compiler.SourceCodeServices
open Fantomas
open Fantomas.TokenParserBoolExpr
open Fantomas.TriviaTypes

// workaround for cases where tokenizer dont output "delayed" part of operator after ">."
// See https://github.com/fsharp/FSharp.Compiler.Service/issues/874
let private isTokenAfterGreater token (greaterToken: Token) =
    let greaterToken = greaterToken.TokenInfo
    greaterToken.TokenName = "GREATER" && token.TokenName <> "GREATER" && greaterToken.RightColumn <> (token.LeftColumn + 1)

let private getTokenText (sourceCodeLines: string list) line (token: FSharpTokenInfo) =
    sourceCodeLines.[line - 1].Substring(token.LeftColumn, token.RightColumn - token.LeftColumn + 1)
    |> String.normalizeNewLine

/// Tokenize a single line of F# code
let rec private tokenizeLine (tokenizer:FSharpLineTokenizer) sourceCodeLines state lineNumber tokens =
  match tokenizer.ScanToken(state), List.tryHead tokens with
  | (Some tok, state), Some greaterToken when (isTokenAfterGreater tok greaterToken) ->
      let extraTokenInfo =
        { tok with
                TokenName = "DELAYED"
                LeftColumn = greaterToken.TokenInfo.RightColumn + 1
                Tag = -1
                CharClass = FSharpTokenCharKind.Operator
                RightColumn = tok.LeftColumn - 1 }

      let extraToken =
          { TokenInfo = extraTokenInfo; LineNumber = lineNumber; Content = getTokenText sourceCodeLines lineNumber extraTokenInfo }
          
      let token =
          { TokenInfo = tok; LineNumber = lineNumber; Content = getTokenText sourceCodeLines lineNumber tok }
      
      tokenizeLine tokenizer sourceCodeLines state lineNumber (token::extraToken::tokens)
      
  | (Some tok, state), _ ->
      let token: Token = { TokenInfo = tok; LineNumber = lineNumber; Content = getTokenText sourceCodeLines lineNumber tok }
      // Tokenize the rest, in the new state
      tokenizeLine tokenizer sourceCodeLines state lineNumber (token::tokens)

  | (None, state), _ ->
      state, tokens
  
let private tokenizeLines (sourceTokenizer: FSharpSourceTokenizer) allLines state =
  allLines
  |> List.mapi (fun index line -> line, (index + 1)) // line number is needed in tokenizeLine
  |> List.fold (fun (state, tokens) (line, lineNumber) ->
      let tokenizer = sourceTokenizer.CreateLineTokenizer(line)
      let nextState, tokensOfLine =
          tokenizeLine tokenizer allLines state lineNumber []
      
      let allTokens = List.append tokens (List.rev tokensOfLine) // tokens of line are add in reversed order
      (nextState, allTokens)
  ) (state, []) // empty tokens to start with
  |> snd // ignore the state

let private createHashToken lineNumber content fullMatchedLength offset =
    let (left,right) = offset, String.length content + offset

    { LineNumber = lineNumber
      Content = content
      TokenInfo =
          { TokenName = "HASH_IF"
            LeftColumn = left
            RightColumn = right
            ColorClass = FSharpTokenColorKind.PreprocessorKeyword
            CharClass = FSharpTokenCharKind.WhiteSpace
            FSharpTokenTriggerClass = FSharpTokenTriggerClass.None
            Tag = 0
            FullMatchedLength = fullMatchedLength } }

type private SourceCodeState =
    | Normal
    | InsideSingleQuoteString
    | InsideTripleQuoteString

let rec private getTokenizedHashes sourceCode =
    let processLine content (trimmed:string) lineNumber fullMatchedLength offset =
        let contentLength = String.length content
        let tokens = tokenize [] (trimmed.Substring(contentLength)) |> fst
        tokens
        |> List.map (fun t ->
            let info =
                { t.TokenInfo with
                        LeftColumn = t.TokenInfo.LeftColumn + contentLength
                        RightColumn = t.TokenInfo.RightColumn + contentLength }
            { t with
                LineNumber = lineNumber
                TokenInfo = info }
        )
        |> fun rest -> (createHashToken lineNumber content fullMatchedLength offset)::rest

    let findDefineInLine idx line =
        let lineNumber  = idx + 1
        let fullMatchedLength = String.length line
        let trimmed = line.TrimStart()
        let offset = String.length line - String.length trimmed

        if trimmed.StartsWith("#if") then
            processLine "#if" trimmed lineNumber fullMatchedLength offset
        elif trimmed.StartsWith("#elseif") then
            processLine "#elseif" trimmed lineNumber fullMatchedLength offset
        elif trimmed.StartsWith("#else") then
            processLine "#else" trimmed lineNumber fullMatchedLength offset
        elif trimmed.StartsWith("#endif") then
            processLine "#endif" trimmed lineNumber fullMatchedLength offset
        else
            []

    let hasUnEvenAmount regex line = (Regex.Matches(line, regex).Count - Regex.Matches(line, "\\\\" + regex).Count) % 2 = 1
    let singleQuoteWrappedInTriple line = Regex.Match(line, "\\\"\\\"\\\".*\\\".*\\\"\\\"\\\"").Success

    sourceCode
    |> String.normalizeThenSplitNewLine
    |> Array.indexed
    |> Array.fold (fun (state, defines) (idx, line) ->
        let hasTripleQuotes = hasUnEvenAmount "\"\"\"" line
        let hasSingleQuote =
            (not hasTripleQuotes)
            && (hasUnEvenAmount "\"" line)
            && not (singleQuoteWrappedInTriple line)

        match state with
        | Normal when (hasTripleQuotes) ->
            InsideTripleQuoteString, defines
        | Normal when (hasSingleQuote) ->
            InsideSingleQuoteString, defines
        | Normal when (not hasTripleQuotes && not hasSingleQuote) ->
            Normal, (findDefineInLine idx line)::defines

        | InsideTripleQuoteString when (not hasTripleQuotes) ->
            InsideTripleQuoteString, defines
        | InsideTripleQuoteString when hasTripleQuotes ->
            Normal, defines

        | InsideSingleQuoteString when (not hasSingleQuote) ->
            InsideSingleQuoteString, defines
        | InsideSingleQuoteString when (hasSingleQuote) ->
            Normal, defines

        | _ ->
            failwithf "unexpected %A" state

    )(Normal, [])
    |> snd
    |> List.rev
    |> List.concat

and tokenize defines (content : string) : Token list * int =
    let sourceTokenizer = FSharpSourceTokenizer(defines, Some "/tmp.fsx")
    let lines =
        String.normalizeThenSplitNewLine content
        |> Array.toList
    let tokens =
        tokenizeLines sourceTokenizer lines FSharpTokenizerLexState.Initial
        |> List.filter (fun t -> t.TokenInfo.TokenName <> "INACTIVECODE")

    let existingLines =
        tokens
        |> List.map (fun t -> t.LineNumber)
        |> List.distinct

    let combined =
        if content.Contains("#") then
            let hashes =
                getTokenizedHashes content

            let filteredHashes =
                hashes
                |> List.filter (fun t -> not(List.contains t.LineNumber existingLines))
                // filter hashes that are present in source code parsed by the Tokenizer.
            tokens @ filteredHashes
            |> List.sortBy (fun t-> t.LineNumber, t.TokenInfo.LeftColumn)
        else
            tokens

    combined, List.length lines
    
let getDefines sourceCode =
    getTokenizedHashes sourceCode
    |> List.filter (fun {TokenInfo = {TokenName = tn }} -> tn = "IDENT")
    |> List.map (fun t -> t.Content)
    |> List.distinct

let getDefineExprs sourceCode =
    let parseHashContent tokens =
        let allowedContent = set ["||"; "&&"; "!"; "("; ")"]
        tokens |> Seq.filter (fun t -> t.TokenInfo.TokenName = "IDENT" || Set.contains t.Content allowedContent)
        |> Seq.map (fun t -> t.Content) |> Seq.toList
        |> BoolExprParser.parse
    
    let tokens = getTokenizedHashes sourceCode
    let tokensByLine = tokens |> List.groupBy (fun t -> t.LineNumber) |> List.sortBy fst
    let result =
        (([],[]), tokensByLine) ||> List.fold (fun (contextExprs, exprAcc) (_, lineTokens) ->
            let contextExpr e = e :: contextExprs |> List.reduce (fun x y -> BoolExpr.And(x,y))
            let t = lineTokens |> Seq.tryFind (fun x -> x.TokenInfo.TokenName = "HASH_IF")
            match t |> Option.map (fun x -> x.Content) with
            | Some "#if" ->
                parseHashContent lineTokens |> Option.map (fun e -> e::contextExprs, contextExpr e :: exprAcc)
                |> Option.defaultValue (contextExprs, exprAcc)
            | Some "#else" ->
                contextExprs, BoolExpr.Not (contextExprs |> List.reduce (fun x y -> BoolExpr.And(x,y))) :: exprAcc
            | Some "#endif" ->
                List.tail contextExprs, exprAcc
            | _ -> contextExprs, exprAcc)
        |> snd |> List.rev
    result
    
let getOptimizedDefinesSets sourceCode =
    let maxSteps = FormatConfig.satSolveMaxStepsMaxSteps
    match getDefineExprs sourceCode |> BoolExpr.mergeBoolExprs maxSteps |> List.map snd with
    | [] -> [[]]
    | xs -> xs

let private getRangeBetween name startToken endToken =
    let l = startToken.TokenInfo.LeftColumn
    let r = endToken.TokenInfo.RightColumn
    let start = FSharp.Compiler.Range.mkPos startToken.LineNumber l
    let endR = FSharp.Compiler.Range.mkPos endToken.LineNumber (if l=r then r+1 else r)
    FSharp.Compiler.Range.mkRange name start endR

let private getRangeForSingleToken name token =
    let l = token.TokenInfo.LeftColumn
    let r = l + token.TokenInfo.FullMatchedLength
    let start = FSharp.Compiler.Range.mkPos token.LineNumber l
    let endR = FSharp.Compiler.Range.mkPos token.LineNumber r
    FSharp.Compiler.Range.mkRange name start endR

let private hasOnlySpacesAndLineCommentsOnLine lineNumber tokens =
    if List.isEmpty tokens then
        false
    else
        tokens
        |> List.filter (fun t -> t.LineNumber = lineNumber)
        |> List.forall (fun t -> t.TokenInfo.TokenName = "WHITESPACE" || t.TokenInfo.TokenName = "LINE_COMMENT")
    
let private getContentFromTokens tokens =
    tokens
    |> List.map (fun t -> t.Content)
    |> String.concat String.Empty
    
let private keywordTrivia = ["IF"; "ELIF"; "ELSE"; "THEN"; "OVERRIDE"; "MEMBER"; "DEFAULT"; "ABSTRACT"; "KEYWORD_STRING"; "QMARK"]
let private numberTrivia = ["UINT8";"INT8";"UINT16";"INT16";"UINT32";"INT32";"UINT64";"IEEE32";
                            "DECIMAL";"IEEE64";"BIGNUM";"NATIVEINT";"UNATIVEINT"]

let private isOperatorOrKeyword ({TokenInfo = {CharClass = cc}}) =
    cc = FSharp.Compiler.SourceCodeServices.FSharpTokenCharKind.Keyword || cc = FSharp.Compiler.SourceCodeServices.FSharpTokenCharKind.Operator

let private isNumber ({TokenInfo = tn}) =
    tn.ColorClass = FSharp.Compiler.SourceCodeServices.FSharpTokenColorKind.Number && List.contains tn.TokenName numberTrivia
    
let private identIsDecompiledOperator (token: Token) =
    let decompiledName = FSharp.Compiler.PrettyNaming.DecompileOpName token.Content
    token.TokenInfo.TokenName = "IDENT" && decompiledName <> token.Content

let ``only whitespaces were found in the remainder of the line`` lineNumber tokens =
    tokens
    |> List.exists (fun t -> t.LineNumber = lineNumber && t.TokenInfo.TokenName <> "WHITESPACE")
    |> not

let rec private getTriviaFromTokensThemSelves (allTokens: Token list) (tokens: Token list) foundTrivia =
    match tokens with
    | headToken::rest when (headToken.TokenInfo.TokenName = "LINE_COMMENT") ->
        let lineCommentTokens =
            Seq.zip rest (headToken::rest |> List.map (fun x -> x.LineNumber))
            |> Seq.takeWhile (fun (t, currentLineNumber) -> t.TokenInfo.TokenName = "LINE_COMMENT" && t.LineNumber <= (currentLineNumber + 1))
            |> Seq.map fst
            |> Seq.toList

        let comment =
            headToken
            |> List.prependItem lineCommentTokens
            |> List.groupBy (fun t -> t.LineNumber)
            |> List.map (snd >> getContentFromTokens)
            |> String.concat "\n"
            
        let nextTokens =
            List.length lineCommentTokens
            |> fun length -> List.skip length rest
            
        let range =
            let lastToken = List.tryLast lineCommentTokens
            getRangeBetween "line comment" headToken (Option.defaultValue headToken lastToken)
            
        let info =
            let toLineComment =
                allTokens
                |> List.exists (fun t -> t.LineNumber = headToken.LineNumber && t.TokenInfo.TokenName <> "WHITESPACE" && t.TokenInfo.RightColumn < headToken.TokenInfo.LeftColumn)
                |> fun e -> if e then LineCommentAfterSourceCode else LineCommentOnSingleLine
            
            let comment =
                toLineComment comment
                |> Comment
            
            Trivia.Create comment range
            |> List.appendItem foundTrivia
            
        getTriviaFromTokensThemSelves allTokens nextTokens info
        
    | headToken::rest when (headToken.TokenInfo.TokenName = "COMMENT") ->
        let blockCommentTokens =
            rest
            |> List.takeWhileState (fun depth t ->
                let newDepth = match t.Content with | "(*" -> depth+1 | "*)" -> depth-1 | _ -> depth
                newDepth, t.TokenInfo.TokenName = "COMMENT" && depth > 0) 1
            
        let comment =
            let groupedByLineNumber =
                headToken
                |> List.prependItem blockCommentTokens
                |> List.groupBy (fun t -> t.LineNumber)
                
            let newLines =
                let (min,_) = List.minBy fst groupedByLineNumber
                let (max,_) = List.maxBy fst groupedByLineNumber
                [min .. max]
                |> List.filter (fun l -> not (List.exists (fst >> ((=) l)) groupedByLineNumber))
                |> List.map (fun l -> l, System.String.Empty)

            groupedByLineNumber
            |> List.map (fun (l, g) -> l, getContentFromTokens g)
            |> (@) newLines
            |> List.sortBy fst
            |> List.map snd
            |> String.concat Environment.NewLine
            |> String.normalizeNewLine
            
        let nextTokens =
            List.length blockCommentTokens
            |> fun length -> List.skip length rest
            
        let range =
            let lastToken = List.last blockCommentTokens
            getRangeBetween "block comment" headToken lastToken
            
        let info =
            Trivia.Create (Comment(BlockComment(comment, false, false))) range
            |> List.prependItem foundTrivia
            
        getTriviaFromTokensThemSelves allTokens nextTokens info
        
    | headToken::rest when (isOperatorOrKeyword headToken &&
                            List.exists (fun k -> headToken.TokenInfo.TokenName = k) keywordTrivia) ->
        let range = getRangeBetween "keyword" headToken headToken
        let info =
            Trivia.Create (Keyword(headToken)) range
            |> List.prependItem foundTrivia

        getTriviaFromTokensThemSelves allTokens rest info
        
    | headToken::rest when (headToken.TokenInfo.TokenName = "HASH_IF") ->
        let directiveTokens =
            rest
            |> List.filter (fun r -> r.LineNumber = headToken.LineNumber)
            |> fun others -> List.prependItem others headToken
            
        let directiveContent =
            directiveTokens
            |> List.map (fun t -> t.Content)
            |> String.concat String.empty
            
        let range = getRangeBetween "directive" headToken (List.last directiveTokens)
        let info =
            Trivia.Create (Directive(directiveContent)) range
            |> List.prependItem foundTrivia
        
        let nextRest =
            match rest with
            | [] -> []
            | _ ->
                List.skip (List.length directiveTokens - 1) rest

        getTriviaFromTokensThemSelves allTokens nextRest info

    | head::rest when (head.TokenInfo.TokenName = "STRING_TEXT") ->
        let stringTokens =
            rest
            |> List.takeWhile (fun ({TokenInfo = {TokenName = tn}}) -> tn = "STRING_TEXT")
            |> fun others ->
                let length = List.length others
                let closingQuote = rest.[length]
                [ yield head; yield! others; yield closingQuote ]

        let stringContent =
            let builder = StringBuilder()
            stringTokens
            |> List.fold(fun (b: StringBuilder, currentLine) st ->
                if currentLine <> st.LineNumber then
                    let delta = st.LineNumber - currentLine
                    [1..delta]
                    |> List.iter (fun _ -> b.Append("\n") |> ignore)

                    b.Append(st.Content), st.LineNumber
                else
                    b.Append(st.Content), st.LineNumber
            ) (builder, head.LineNumber)
            |> fst
            |> fun b -> b.ToString()

        let lastToken =
            List.tryLast stringTokens
            |> Option.defaultValue head

        let range = getRangeBetween "string content" head lastToken
        let info =
            Trivia.Create (StringContent(stringContent)) range
            |> List.prependItem foundTrivia

        let nextRest =
            match rest with
            | [] -> []
            | _ ->
                List.skip (List.length stringTokens - 1) rest

        getTriviaFromTokensThemSelves allTokens nextRest info

    | minus::head::rest when (minus.TokenInfo.TokenName = "MINUS" && isNumber head) ->
        let range = getRangeBetween "number" minus head
        let info =
            Trivia.Create (Number(minus.Content + head.Content)) range
            |> List.prependItem foundTrivia

        getTriviaFromTokensThemSelves allTokens rest info

    | head::rest when (isNumber head) ->
        let range = getRangeForSingleToken "number" head
        let info =
            Trivia.Create (Number(head.Content)) range
            |> List.prependItem foundTrivia

        getTriviaFromTokensThemSelves allTokens rest info
        
    | head::rest when (identIsDecompiledOperator head) ->
        let range = getRangeBetween "operator as word" head head
        let info =
            Trivia.Create (IdentOperatorAsWord head.Content) range
            |> List.prependItem foundTrivia
        getTriviaFromTokensThemSelves allTokens rest info

    | head::rest when (head.TokenInfo.TokenName = "IDENT" && head.Content.StartsWith("``") && head.Content.EndsWith("``")) ->
        let range = getRangeBetween "ident between ``" head head
        let info =
            Trivia.Create(IdentBetweenTicks(head.Content)) range
            |> List.prependItem foundTrivia
        getTriviaFromTokensThemSelves allTokens rest info

    | head::rest when (head.TokenInfo.TokenName = "CHAR") ->
        let range = getRangeBetween head.TokenInfo.TokenName head head
        let info =
            Trivia.Create (CharContent(head.Content)) range
            |> List.prependItem foundTrivia
        getTriviaFromTokensThemSelves allTokens rest info

    | (_)::rest -> getTriviaFromTokensThemSelves allTokens rest foundTrivia
    
    | [] -> foundTrivia

let private createNewLine lineNumber =
    let pos = FSharp.Compiler.Range.mkPos lineNumber 0
    let range = FSharp.Compiler.Range.mkRange "newline" pos pos
    { Item = Newline; Range = range }

let private findEmptyNewlinesInTokens (tokens: Token list) (lineCount) (ignoreRanges: FSharp.Compiler.Range.range list) =
    let whiteSpaceTag = 4
    let lastLineWithContent =
        tokens
        |> List.tryFindBack (fun t -> t.TokenInfo.Tag <> whiteSpaceTag)
        |> Option.map (fun t -> t.LineNumber)
        |> Option.defaultValue lineCount

    let ignoredLines =
        ignoreRanges
        |> List.collect(fun r -> [r.StartLine..r.EndLine])

    let linesWithTokens =
        tokens
        |> List.groupBy (fun t -> t.LineNumber)

    let completeEmptyLines =
        [1 .. lastLineWithContent]
        |> List.except (ignoredLines @ List.map fst linesWithTokens)
        |> List.filter (fun line -> not (List.exists (fun t -> t.LineNumber = line) tokens))
        |> List.map createNewLine

    let linesWithOnlySpaces =
        linesWithTokens
        |> List.filter (fun (ln, g) ->
            (ln <= lastLineWithContent)
            && match g with
               | [ t ] -> t.TokenInfo.Tag = whiteSpaceTag
               | _ -> false)
        |> List.map (fst >> createNewLine)

    completeEmptyLines @ linesWithOnlySpaces

let getTriviaFromTokens (tokens: Token list) linesCount =
    let fromTokens = getTriviaFromTokensThemSelves tokens tokens []
    let blockComments = fromTokens |> List.choose (fun tc -> match tc.Item with | Comment(BlockComment(_)) -> Some tc.Range | _ -> None)
    let isMultilineString s = String.split StringSplitOptions.None [|"\n"|] s |> (Seq.isEmpty >> not)
    let multilineStrings = fromTokens |> List.choose (fun tc -> match tc.Item with | StringContent(sc) when (isMultilineString sc) -> Some tc.Range | _ -> None)

    let newLines = findEmptyNewlinesInTokens tokens linesCount (blockComments @ multilineStrings)

    fromTokens @ newLines
    |> List.sortBy (fun t -> t.Range.StartLine, t.Range.StartColumn)

<<<<<<< HEAD
let private tokenNames = ["LBRACE";"RBRACE"; "LPAREN";"RPAREN"; "LBRACK"; "RBRACK"; "LBRACK_BAR"; "BAR_RBRACK"; "EQUALS"; "IF"; "THEN"; "ELSE"; "ELIF"; "BAR"; "RARROW"; "TRY"; "FINALLY"; "WITH"; "MEMBER"; "AND_BANG"]
=======
let private tokenNames = ["LBRACE";"RBRACE"; "LPAREN";"RPAREN"; "LBRACK"; "RBRACK"; "LBRACK_BAR"; "BAR_RBRACK"; "EQUALS"; "IF"; "THEN"; "ELSE"; "ELIF"; "BAR"; "RARROW"; "TRY"; "FINALLY"; "WITH"; "MEMBER"; "FUNCTION"]
>>>>>>> a09ef790
let private tokenKinds = [FSharpTokenCharKind.Operator]

let internal getFsToken tokenName =
    match tokenName with
    | "LBRACE" -> LBRACE
    | "RBRACE" -> RBRACE
    | "LPAREN" -> LPAREN
    | "RPAREN" -> RPAREN
    | "LBRACK" -> LBRACK
    | "RBRACK" -> RBRACK
    | "LBRACK_BAR" -> LBRACK_BAR
    | "BAR_RBRACK" -> BAR_RBRACK
    | "EQUALS" -> EQUALS
    | "IF" -> IF
    | "THEN" -> THEN
    | "ELSE" -> ELSE
    | "ELIF" -> ELIF
    | "BAR" -> BAR
    | "RARROW" -> RARROW
    | "TRY" -> TRY
    | "FINALLY" -> FINALLY
    | "WITH" -> WITH
    | "MEMBER" -> MEMBER
    | "AND_BANG" -> AND_BANG
    | "PERCENT_OP" -> PERCENT_OP
    | "AMP" -> AMP
    | "INFIX_BAR_OP" -> INFIX_BAR_OP
    | "INFIX_COMPARE_OP" -> INFIX_COMPARE_OP
    | "LESS" -> LESS
    | "AMP_AMP" -> AMP_AMP
    | "GREATER" -> GREATER
    | "INFIX_STAR_DIV_MOD_OP" -> INFIX_STAR_DIV_MOD_OP
    | "DELAYED" -> DELAYED
    | "PLUS_MINUS_OP" -> PLUS_MINUS_OP
    | "QMARK" -> QMARK
    | "MINUS" -> MINUS
    | "COLON_QMARK" -> COLON_QMARK
    | "DOT_DOT" -> DOT_DOT
    | "INT32_DOT_DOT" -> INT32_DOT_DOT
    | "COLON_EQUALS" -> COLON_EQUALS
    | "PREFIX_OP" -> PREFIX_OP
    | "INFIX_AMP_OP" -> INFIX_AMP_OP
    | "COLON_QMARK_GREATER" -> COLON_QMARK_GREATER
    | "COLON_COLON" -> COLON_COLON
    | "COLON_GREATER" -> COLON_GREATER
    | "DOT_DOT_HAT" -> DOT_DOT_HAT
    | "BAR_BAR" -> BAR_BAR
    | "INFIX_STAR_STAR_OP" -> INFIX_STAR_STAR_OP
    | _ -> failwithf "was not expecting token %s" tokenName


let getTriviaNodesFromTokens (tokens: Token list) =
    tokens
    |> List.filter (fun t -> List.exists (fun tn -> tn = t.TokenInfo.TokenName) tokenNames || List.exists (fun tk -> tk = t.TokenInfo.CharClass) tokenKinds)
    |> List.map (fun t ->
        let range = getRangeBetween t.TokenInfo.TokenName t t
        TriviaNodeAssigner(TriviaNodeType.Token(getFsToken t.TokenInfo.TokenName, t), range))<|MERGE_RESOLUTION|>--- conflicted
+++ resolved
@@ -511,11 +511,7 @@
     fromTokens @ newLines
     |> List.sortBy (fun t -> t.Range.StartLine, t.Range.StartColumn)
 
-<<<<<<< HEAD
-let private tokenNames = ["LBRACE";"RBRACE"; "LPAREN";"RPAREN"; "LBRACK"; "RBRACK"; "LBRACK_BAR"; "BAR_RBRACK"; "EQUALS"; "IF"; "THEN"; "ELSE"; "ELIF"; "BAR"; "RARROW"; "TRY"; "FINALLY"; "WITH"; "MEMBER"; "AND_BANG"]
-=======
-let private tokenNames = ["LBRACE";"RBRACE"; "LPAREN";"RPAREN"; "LBRACK"; "RBRACK"; "LBRACK_BAR"; "BAR_RBRACK"; "EQUALS"; "IF"; "THEN"; "ELSE"; "ELIF"; "BAR"; "RARROW"; "TRY"; "FINALLY"; "WITH"; "MEMBER"; "FUNCTION"]
->>>>>>> a09ef790
+let private tokenNames = ["LBRACE";"RBRACE"; "LPAREN";"RPAREN"; "LBRACK"; "RBRACK"; "LBRACK_BAR"; "BAR_RBRACK"; "EQUALS"; "IF"; "THEN"; "ELSE"; "ELIF"; "BAR"; "RARROW"; "TRY"; "FINALLY"; "WITH"; "MEMBER"; "AND_BANG"; "FUNCTION"]
 let private tokenKinds = [FSharpTokenCharKind.Operator]
 
 let internal getFsToken tokenName =
@@ -564,6 +560,7 @@
     | "DOT_DOT_HAT" -> DOT_DOT_HAT
     | "BAR_BAR" -> BAR_BAR
     | "INFIX_STAR_STAR_OP" -> INFIX_STAR_STAR_OP
+    | "FUNCTION" -> FUNCTION
     | _ -> failwithf "was not expecting token %s" tokenName
 
 
