--- conflicted
+++ resolved
@@ -100,26 +100,10 @@
     let fsi = ref false
     let stdIn = ref false
     let stdOut = ref false
-    
-<<<<<<< HEAD
-    let indent = ref 4
-    let pageWidth = ref 80
-
-    let semicolonEOL = ref false
-    let spaceBeforeArgument = ref true
-    let spaceBeforeColon = ref true
-    let spaceAfterComma = ref true
-    let spaceAfterSemiColon = ref true
-    let indentOnTryWith = ref false
-    let reorderOpenDeclaration = ref false
-
-    let spaceAroundDelimiter = ref true
-    let strictMode = ref false
-=======
+
     let indent = ref FormatConfig.Default.IndentSpaceNum
     let pageWidth = ref FormatConfig.Default.PageWidth
-    
-    let preserveEOL = ref FormatConfig.Default.PreserveEndOfLine
+
     let semicolonEOL = ref FormatConfig.Default.SemicolonAtEndOfLine
     let spaceBeforeArgument = ref FormatConfig.Default.SpaceBeforeArgument
     let spaceBeforeColon = ref FormatConfig.Default.SpaceBeforeColon
@@ -129,7 +113,6 @@
     let reorderOpenDeclaration = ref FormatConfig.Default.ReorderOpenDeclaration
     let spaceAroundDelimiter = ref FormatConfig.Default.SpaceAroundDelimiter
     let strictMode = ref FormatConfig.Default.StrictMode
->>>>>>> c9fc0037
 
     let handleOutput s =
         if not !stdOut then
